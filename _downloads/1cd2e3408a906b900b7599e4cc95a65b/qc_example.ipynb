{
  "cells": [
    {
      "cell_type": "code",
      "execution_count": null,
      "metadata": {
        "collapsed": false
      },
      "outputs": [],
      "source": [
        "%matplotlib inline"
      ]
    },
    {
      "cell_type": "markdown",
      "metadata": {},
      "source": [
<<<<<<< HEAD
        "\n# Example for working with embedded quality control variables\n\nThis is an example of how to use existing or create new quality\ncontrol varibles. All the tests are located in act/qc/qctests.py\nfile but called under the qcfilter method.\n\n\n"
=======
        "\n# Example for working with embedded quality control variables\n\nThis is an example of how to use existing or create new quality\ncontrol varibles. All the tests are located in act/qc/qctests.py\nfile but called under the qcfilter method.\n"
>>>>>>> bf42f182
      ]
    },
    {
      "cell_type": "code",
      "execution_count": null,
      "metadata": {
        "collapsed": false
      },
      "outputs": [],
      "source": [
        "from act.io.armfiles import read_netcdf\nfrom act.tests import EXAMPLE_IRT25m20s\nfrom act.qc.qcfilter import parse_bit\nimport numpy as np\n\n\n# Read a data file that does not have any embedded quality control\n# variables. This data comes from the example dataset within ACT.\n# Can also read data that has existing quality control variables\n# and add, manipulate or use those variables the same.\nds_object = read_netcdf(EXAMPLE_IRT25m20s)\n\n# The name of the data variable we wish to work with\nvar_name = 'inst_up_long_dome_resist'\n\n# Since there is no embedded quality control varible one will be\n# created for us.\n# We can start with adding where the data are set to missing value.\n# First we will change the first value to NaN to simulate where\n# a missing value exist in the data file.\ndata = ds_object[var_name].values\ndata[0] = np.nan\nds_object[var_name].values = data\n\n# Add a test for where the data are set to missing value.\n# Since a quality control variable does not exist in the file\n# one will be created as part of adding this test.\nresult = ds_object.qcfilter.add_missing_value_test(var_name)\n\n# The returned dictionary will contain the information added to the\n# quality control varible for direct use now. Or the information\n# can be looked up later for use.\nprint('\\nresult =', result)\n\n# We can add a second test where data is less than a specified value.\nresult = ds_object.qcfilter.add_less_test(var_name, 7.8)\n\n# Next we add a test to indicate where a value is greater than\n# or equal to a specified number. We also set the assessement\n# to a user defined word. The default assessment is \"Bad\".\nresult = ds_object.qcfilter.add_greater_equal_test(var_name, 12,\n                                                   test_assessment='Suspect')\n\n# We can now get the data as a numpy masked array with a mask set\n# where the third test we added (greater than or equal to) using\n# the result dictionary to get the test number created for us.\ndata = ds_object.qcfilter.get_masked_data(var_name,\n                                          rm_tests=result['test_number'])\nprint('\\nData type =', type(data))\n\n# Or we can get the masked array for all tests that use the assessment\n# set to \"Bad\".\ndata = ds_object.qcfilter.get_masked_data(var_name, rm_assessments=['Bad'])\n\n# If we prefer to mask all data for both Bad or Suspect we can list\n# as many assessments as needed\ndata = ds_object.qcfilter.get_masked_data(var_name,\n                                          rm_assessments=['Suspect', 'Bad'])\nprint('\\ndata =', data)\n\n# We can convert the masked array into numpy array and choose the fill value.\ndata = data.filled(fill_value=np.nan)\nprint('\\ndata filled with masked array fill_value =', data)\n\n# We can create our own test by creating an array of indexes of where\n# we want the test to be set and call the method to create our own test.\n# We can allow the method to pick the test number (next available)\n# or set the test number we wan to use. This example uses test number\n# 5 to demonstrate how not all tests need to be used in order.\ndata = ds_object.qcfilter.get_masked_data(var_name)\ndiff = np.diff(data)\nmax_difference = 0.04\ndata = np.ma.masked_greater(diff, max_difference)\nindex = np.where(data.mask is True)[0]\nresult = ds_object.qcfilter.add_test(\n    var_name, index=index,\n    test_meaning='Difference is greater than {}'.format(max_difference),\n    test_assessment='Suspect',\n    test_number=5)\n\n# If we prefer to work with numpy arrays directly we can return the\n# data array converted to a numpy array with masked values set\n# to NaN. Here we are requesting both Suspect and Bad data be masked.\ndata = ds_object.qcfilter.get_masked_data(var_name,\n                                          rm_assessments=['Suspect', 'Bad'],\n                                          return_nan_array=True)\nprint('\\nData type =', type(data))\nprint('data =', data)\n\n# We can see how the quality control data is stored and what assessments,\n# or test descriptions are set. Some of the tests have also added attributes to\n# store the test limit values.\nqc_varialbe = ds_object[result['qc_variable_name']]\nprint('\\nQC Variable =', qc_varialbe)\n\n# The test numbers are not the flag_masks numbers. The flag masks numbers\n# are bit-paked numbers used to store what bit is set. To see the test\n# numbers we can unpack the bits.\nprint('\\nmask : test')\nprint('-' * 11)\nfor mask in qc_varialbe.attrs['flag_masks']:\n    print(mask, ' : ', parse_bit(mask))\n\n# We can also just use the get_masked_data() method to get data\n# the same as using \".values\" method on the xarray dataset. If we don't\n# request any tests or assessments to mask the returned masked array\n# will not have any mask set. The returned value is a numpy masked array\n# where the raw numpy array is accessable with .data property.\ndata = ds_object.qcfilter.get_masked_data(var_name)\nprint('\\nNormal numpy array data values:', data.data)\nprint('Mask associated with values:', data.mask)\n\n# We can use the get_masked_data() method to return a masked array\n# where the test is set in the quality control varialbe, and use the\n# masked array method to see if any of the values have the test set.\ndata = ds_object.qcfilter.get_masked_data(var_name, rm_tests=3)\nprint('\\nAt least one less than test set =', data.mask.any())\ndata = ds_object.qcfilter.get_masked_data(var_name, rm_tests=4)\nprint('At least one difference test set =', data.mask.any())"
      ]
    }
  ],
  "metadata": {
    "kernelspec": {
      "display_name": "Python 3",
      "language": "python",
      "name": "python3"
    },
    "language_info": {
      "codemirror_mode": {
        "name": "ipython",
        "version": 3
      },
      "file_extension": ".py",
      "mimetype": "text/x-python",
      "name": "python",
      "nbconvert_exporter": "python",
      "pygments_lexer": "ipython3",
      "version": "3.7.8"
    }
  },
  "nbformat": 4,
  "nbformat_minor": 0
}<|MERGE_RESOLUTION|>--- conflicted
+++ resolved
@@ -15,11 +15,7 @@
       "cell_type": "markdown",
       "metadata": {},
       "source": [
-<<<<<<< HEAD
         "\n# Example for working with embedded quality control variables\n\nThis is an example of how to use existing or create new quality\ncontrol varibles. All the tests are located in act/qc/qctests.py\nfile but called under the qcfilter method.\n\n\n"
-=======
-        "\n# Example for working with embedded quality control variables\n\nThis is an example of how to use existing or create new quality\ncontrol varibles. All the tests are located in act/qc/qctests.py\nfile but called under the qcfilter method.\n"
->>>>>>> bf42f182
       ]
     },
     {
