{
  "cells": [
    {
      "cell_type": "code",
      "execution_count": null,
      "metadata": {
        "collapsed": false
      },
      "outputs": [],
      "source": [
        "%matplotlib inline"
      ]
    },
    {
      "cell_type": "markdown",
      "metadata": {},
      "source": [
<<<<<<< HEAD
        "\n# Example on how to query the ARM DQR webservice\n\nSimple example for querying the ARM DQR webservice\nand plotting up the results\n\nAuthor: Adam Theisen\n\n"
=======
        "\n# Example on how to query the ARM DQR webservice\n\nSimple example for querying the ARM DQR webservice\nand plotting up the results\n\nAuthor: Adam Theisen\n"
>>>>>>> bf42f182
      ]
    },
    {
      "cell_type": "code",
      "execution_count": null,
      "metadata": {
        "collapsed": false
      },
      "outputs": [],
      "source": [
        "import act\nfrom matplotlib import pyplot as plt\n\n# Read in sample AOSMET data\nfiles = act.tests.sample_files.EXAMPLE_AOSMET\nobj = act.io.armfiles.read_netcdf(files)\n\n# Query DQR webservice for a specific variable\nvariable = 'temperature_ambient'\nobj = act.qc.arm.add_dqr_to_qc(obj, variable=variable)\n\n# Plot data\n# Creat Plot Display\ndisplay = act.plotting.TimeSeriesDisplay(obj, figsize=(15, 10), subplot_shape=(2,))\n\n# Plot temperature data in top plot\ndisplay.plot(variable, subplot_index=(0,))\n\n# Plot QC data\ndisplay.qc_flag_block_plot(variable, subplot_index=(1,))\nplt.show()"
      ]
    }
  ],
  "metadata": {
    "kernelspec": {
      "display_name": "Python 3",
      "language": "python",
      "name": "python3"
    },
    "language_info": {
      "codemirror_mode": {
        "name": "ipython",
        "version": 3
      },
      "file_extension": ".py",
      "mimetype": "text/x-python",
      "name": "python",
      "nbconvert_exporter": "python",
      "pygments_lexer": "ipython3",
      "version": "3.7.8"
    }
  },
  "nbformat": 4,
  "nbformat_minor": 0
}<|MERGE_RESOLUTION|>--- conflicted
+++ resolved
@@ -15,11 +15,7 @@
       "cell_type": "markdown",
       "metadata": {},
       "source": [
-<<<<<<< HEAD
         "\n# Example on how to query the ARM DQR webservice\n\nSimple example for querying the ARM DQR webservice\nand plotting up the results\n\nAuthor: Adam Theisen\n\n"
-=======
-        "\n# Example on how to query the ARM DQR webservice\n\nSimple example for querying the ARM DQR webservice\nand plotting up the results\n\nAuthor: Adam Theisen\n"
->>>>>>> bf42f182
       ]
     },
     {
