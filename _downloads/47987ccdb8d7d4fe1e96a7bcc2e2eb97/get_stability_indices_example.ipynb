--- conflicted
+++ resolved
@@ -15,11 +15,7 @@
       "cell_type": "markdown",
       "metadata": {},
       "source": [
-<<<<<<< HEAD
         "\n# Example on how to retrieve stability indicies from a sounding\n\nThis example shows how to retrieve CAPE, CIN, and lifted index\nfrom a sounding.\n\n"
-=======
-        "\n# Example on how to retrieve stability indicies from a sounding\n\nThis example shows how to retrieve CAPE, CIN, and lifted index\nfrom a sounding.\n"
->>>>>>> bf42f182
       ]
     },
     {
