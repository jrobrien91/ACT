--- conflicted
+++ resolved
@@ -10,11 +10,8 @@
 recursive-include act/plotting *.txt
 
 recursive-include docs *.rst conf.py Makefile make.bat
-<<<<<<< HEAD
 recursive-include act/tests/data *
-=======
-recursive-include act/tests/data *.cdf *.nc *.data *.csv *bi *txt
->>>>>>> b1488e4e
+
 
 include versioneer.py
 include act/_version.py
