.. note::
    :class: sphx-glr-download-link-note

    Click :ref:`here <sphx_glr_download_source_auto_examples_plot_sonde.py>` to download the full example code
.. rst-class:: sphx-glr-example-title

.. _sphx_glr_source_auto_examples_plot_sonde.py:


Example on how to plot a timeseries of sounding data
----------------------------------------------------

This is a simple example for how to plot a timeseries of sounding
data from the ARM SGP site.

Author: Robert Jackson



.. image:: /source/auto_examples/images/sphx_glr_plot_sonde_001.png
    :class: sphx-glr-single-img


.. rst-class:: sphx-glr-script-out

 Out:

 .. code-block:: none

    /home/travis/miniconda3/envs/testenv/lib/python3.7/site-packages/xarray/backends/api.py:783: FutureWarning: In xarray version 0.13 `auto_combine` will be deprecated.
      coords=coords)
    /home/travis/miniconda3/envs/testenv/lib/python3.7/site-packages/xarray/backends/api.py:783: FutureWarning: Also `open_mfdataset` will no longer accept a `concat_dim` argument.
    To get equivalent behaviour from now on please use the new
    `combine_nested` function instead (or the `combine='nested'` option to
    `open_mfdataset`).The datasets supplied have global dimension coordinates. You may want
    to use the new `combine_by_coords` function (or the
    `combine='by_coords'` option to `open_mfdataset` to order the datasets
    before concatenation. Alternatively, to continue concatenating based
    on the order the datasets are supplied in in future, please use the
    new `combine_nested` function (or the `combine='nested'` option to
    open_mfdataset).
      coords=coords)
    <xarray.Dataset>
    Dimensions:                       (time: 10080)
    Coordinates:
      * time                          (time) datetime64[ns] 2019-01-01 ... 2019-01-07T23:59:00
    Data variables:
        base_time                     (time) datetime64[ns] 2019-01-01 ... 2019-01-07
        time_offset                   (time) datetime64[ns] dask.array<shape=(10080,), chunksize=(1440,)>
        atmos_pressure                (time) float32 dask.array<shape=(10080,), chunksize=(1440,)>
        qc_atmos_pressure             (time) int32 dask.array<shape=(10080,), chunksize=(1440,)>
        temp_mean                     (time) float32 dask.array<shape=(10080,), chunksize=(1440,)>
        qc_temp_mean                  (time) int32 dask.array<shape=(10080,), chunksize=(1440,)>
        temp_std                      (time) float32 dask.array<shape=(10080,), chunksize=(1440,)>
        rh_mean                       (time) float32 dask.array<shape=(10080,), chunksize=(1440,)>
        qc_rh_mean                    (time) int32 dask.array<shape=(10080,), chunksize=(1440,)>
        rh_std                        (time) float32 dask.array<shape=(10080,), chunksize=(1440,)>
        vapor_pressure_mean           (time) float32 dask.array<shape=(10080,), chunksize=(1440,)>
        qc_vapor_pressure_mean        (time) int32 dask.array<shape=(10080,), chunksize=(1440,)>
        vapor_pressure_std            (time) float32 dask.array<shape=(10080,), chunksize=(1440,)>
        wspd_arith_mean               (time) float32 dask.array<shape=(10080,), chunksize=(1440,)>
        qc_wspd_arith_mean            (time) int32 dask.array<shape=(10080,), chunksize=(1440,)>
        wspd_vec_mean                 (time) float32 dask.array<shape=(10080,), chunksize=(1440,)>
        qc_wspd_vec_mean              (time) int32 dask.array<shape=(10080,), chunksize=(1440,)>
        wdir_vec_mean                 (time) float32 dask.array<shape=(10080,), chunksize=(1440,)>
        qc_wdir_vec_mean              (time) int32 dask.array<shape=(10080,), chunksize=(1440,)>
        wdir_vec_std                  (time) float32 dask.array<shape=(10080,), chunksize=(1440,)>
        tbrg_precip_total             (time) float32 dask.array<shape=(10080,), chunksize=(1440,)>
        qc_tbrg_precip_total          (time) int32 dask.array<shape=(10080,), chunksize=(1440,)>
        tbrg_precip_total_corr        (time) float32 dask.array<shape=(10080,), chunksize=(1440,)>
        qc_tbrg_precip_total_corr     (time) int32 dask.array<shape=(10080,), chunksize=(1440,)>
        org_precip_rate_mean          (time) float32 dask.array<shape=(10080,), chunksize=(1440,)>
        qc_org_precip_rate_mean       (time) int32 dask.array<shape=(10080,), chunksize=(1440,)>
        pwd_err_code                  (time) float64 dask.array<shape=(10080,), chunksize=(1440,)>
        pwd_mean_vis_1min             (time) float64 dask.array<shape=(10080,), chunksize=(1440,)>
        qc_pwd_mean_vis_1min          (time) int32 dask.array<shape=(10080,), chunksize=(1440,)>
        pwd_mean_vis_10min            (time) float64 dask.array<shape=(10080,), chunksize=(1440,)>
        qc_pwd_mean_vis_10min         (time) int32 dask.array<shape=(10080,), chunksize=(1440,)>
        pwd_pw_code_inst              (time) float64 dask.array<shape=(10080,), chunksize=(1440,)>
        qc_pwd_pw_code_inst           (time) int32 dask.array<shape=(10080,), chunksize=(1440,)>
        pwd_pw_code_15min             (time) float64 dask.array<shape=(10080,), chunksize=(1440,)>
        qc_pwd_pw_code_15min          (time) int32 dask.array<shape=(10080,), chunksize=(1440,)>
        pwd_pw_code_1hr               (time) float64 dask.array<shape=(10080,), chunksize=(1440,)>
        qc_pwd_pw_code_1hr            (time) int32 dask.array<shape=(10080,), chunksize=(1440,)>
        pwd_precip_rate_mean_1min     (time) float32 dask.array<shape=(10080,), chunksize=(1440,)>
        qc_pwd_precip_rate_mean_1min  (time) int32 dask.array<shape=(10080,), chunksize=(1440,)>
        pwd_cumul_rain                (time) float32 dask.array<shape=(10080,), chunksize=(1440,)>
        qc_pwd_cumul_rain             (time) int32 dask.array<shape=(10080,), chunksize=(1440,)>
        pwd_cumul_snow                (time) float32 dask.array<shape=(10080,), chunksize=(1440,)>
        qc_pwd_cumul_snow             (time) int32 dask.array<shape=(10080,), chunksize=(1440,)>
        logger_volt                   (time) float32 dask.array<shape=(10080,), chunksize=(1440,)>
        qc_logger_volt                (time) int32 dask.array<shape=(10080,), chunksize=(1440,)>
        logger_temp                   (time) float32 dask.array<shape=(10080,), chunksize=(1440,)>
        qc_logger_temp                (time) int32 dask.array<shape=(10080,), chunksize=(1440,)>
        lat                           (time) float32 36.605 36.605 ... 36.605 36.605
        lon                           (time) float32 -97.485 -97.485 ... -97.485
        alt                           (time) float32 318.0 318.0 ... 318.0 318.0
    Attributes:
        command_line:                met_ingest -s sgp -f E13
        process_version:             ingest-met-4.39-0.el6
        dod_version:                 met-b1-7.3
        input_source:                /data/collection/sgp/sgpmetE13.00/Table1.201...
        site_id:                     sgp
        platform_id:                 met
        facility_id:                 E13
        data_level:                  b1
        location_description:        Southern Great Plains (SGP), Lamont, Oklahoma
        datastream:                  sgpmetE13.b1
        serial_number:               188
        sampling_interval:           variable, see instrument handbook
        averaging_interval:          60 seconds
        averaging_interval_comment:  The time assigned to each data point indicat...
        tbrg:                        Tipping Bucket Rain Gauge
        pwd:                         Present Weather Detector
        wind_speed_offset:           0.000000
        wind_speed_slope:            0.098000
        tbrg_precip_corr_info:       0.000000 * tbrg_precip_total^2 + 1.038000 * ...
        qc_bit_comment:              The QC field values are a bit packed represe...
        qc_bit_1_description:        Value is equal to missing_value.
        qc_bit_1_assessment:         Bad
        qc_bit_2_description:        Value is less than the valid_min.
        qc_bit_2_assessment:         Bad
        qc_bit_3_description:        Value is greater than the valid_max.
        qc_bit_3_assessment:         Bad
        qc_bit_4_description:        Difference between current and previous valu...
        qc_bit_4_assessment:         Indeterminate
        history:                     created by user dsmgr on machine ruby at 201...





|


.. code-block:: default


    import act
    from matplotlib import pyplot as plt

    files = act.tests.sample_files.EXAMPLE_MET_WILDCARD
    met = act.io.armfiles.read_netcdf(files)
    print(met)
    met_temp = met.temp_mean
    met_rh = met.rh_mean
    met_lcl = (20. + met_temp / 5.) * (100. - met_rh) / 1000.
    met['met_lcl'] = met_lcl * 1000.
    met['met_lcl'].attrs['units'] = 'm'
    met['met_lcl'].attrs['long_name'] = 'LCL Calculated from SGP MET E13'

    # Plot data
    display = act.plotting.TimeSeriesDisplay(met)
    display.add_subplots((3,), figsize=(15, 10))
    display.plot('wspd_vec_mean', subplot_index=(0, ))
    display.plot('temp_mean', subplot_index=(1, ))
    display.plot('rh_mean', subplot_index=(2, ))
    plt.show()


.. rst-class:: sphx-glr-timing

<<<<<<< HEAD
   **Total running time of the script:** ( 0 minutes  0.764 seconds)
=======
   **Total running time of the script:** ( 0 minutes  0.740 seconds)
>>>>>>> 0b82bf2f


.. _sphx_glr_download_source_auto_examples_plot_sonde.py:


.. only :: html

 .. container:: sphx-glr-footer
    :class: sphx-glr-footer-example



  .. container:: sphx-glr-download

     :download:`Download Python source code: plot_sonde.py <plot_sonde.py>`



  .. container:: sphx-glr-download

     :download:`Download Jupyter notebook: plot_sonde.ipynb <plot_sonde.ipynb>`


.. only:: html

 .. rst-class:: sphx-glr-signature

    `Gallery generated by Sphinx-Gallery <https://sphinx-gallery.github.io>`_<|MERGE_RESOLUTION|>--- conflicted
+++ resolved
@@ -160,11 +160,7 @@
 
 .. rst-class:: sphx-glr-timing
 
-<<<<<<< HEAD
    **Total running time of the script:** ( 0 minutes  0.764 seconds)
-=======
-   **Total running time of the script:** ( 0 minutes  0.740 seconds)
->>>>>>> 0b82bf2f
 
 
 .. _sphx_glr_download_source_auto_examples_plot_sonde.py:
