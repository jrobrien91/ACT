--- conflicted
+++ resolved
@@ -82,11 +82,7 @@
 
 .. rst-class:: sphx-glr-timing
 
-<<<<<<< HEAD
    **Total running time of the script:** ( 0 minutes  1.946 seconds)
-=======
-   **Total running time of the script:** ( 0 minutes  1.858 seconds)
->>>>>>> 7d4c201a
 
 
 .. _sphx_glr_download_source_auto_examples_plot_daytime_averages.py:
