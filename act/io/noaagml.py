"""
act.io.noaagml
--------------

Modules for reading in NOAA GML data

"""
import act
from pathlib import Path
import numpy as np
from datetime import datetime
import xarray as xr
import re


def read_gml(filename, datatype=None, remove_time_vars=True, convert_missing=True, **kwargs):
    """
    Function to call or guess what reading NOAA GML daga routine to use. It tries to
    guess the correct reading function to call based on filename. It mostly
    works, but you may want to specify for best results.

    Parameters
    ----------
    filename : str or pathlib.Path
        Data file full path name. In theory it should work with a list of
        filenames but it is not working as well with that as expected.
    datatype : str
        Data file type that bypasses the guessing from filename format
        and goes directly to the reading routine. Options include
        [MET, RADIATION, OZONE, CO2, HALO]
    remove_time_vars : bool
        Some variables are convereted into coordinate variables in Xarray
        DataSet and not needed after conversion. This will remove those
        variables.
    convert_missing : bool
        Convert missing value indicator in CSV to NaN in Xarray DataSet.
    **kwargs : keywords
        Keywords to pass through to read_gml_met() reading routine.

    Returns
    -------
    dataset : Xarray.dataset
        Standard ARM Xarray dataset with the data cleaned up to have units,
        long_name, correct type and some other stuff.

    """

    if datatype is not None:
        if datatype.upper() == 'MET':
<<<<<<< HEAD
            return read_gml_met(filename, **kwargs)
=======
            return read_gml_met(filename, convert_missing=convert_missing, **kwargs)
#        elif datatype.upper() == 'AEROSOL':
#            return None
>>>>>>> efb014d4
        elif datatype.upper() == 'RADIATION':
            return read_gml_radiation(filename, remove_time_vars=remove_time_vars,
                                      convert_missing=convert_missing, **kwargs)
        elif datatype.upper() == 'OZONE':
            return read_gml_ozone(filename, **kwargs)
        elif datatype.upper() == 'CO2':
            return read_gml_co2(filename, convert_missing=convert_missing, **kwargs)
        elif datatype.upper() == 'HALO':
            return read_gml_halo(filename, **kwargs)
        else:
            raise ValueError("datatype is unknown")

    else:
        test_filename = filename
        if isinstance(test_filename, (list, tuple)):
            test_filename = filename[0]

        test_filename = str(Path(test_filename).name)

        if test_filename.startswith('met_') and test_filename.endswith('.txt'):
            return read_gml_met(filename, convert_missing=convert_missing, **kwargs)

        if test_filename.startswith('co2_') and test_filename.endswith('.txt'):
            return read_gml_co2(filename, convert_missing=convert_missing, **kwargs)

        result = re.match(r'([a-z]{3})([\d]{5}).dat', test_filename)
        if result is not None:
            return read_gml_radiation(filename, remove_time_vars=remove_time_vars,
                                      convert_missing=convert_missing, **kwargs)

        ozone_pattern = [r'[a-z]{3}_[\d]{4}_[\d]{2}_hour.dat',
                         r'[a-z]{3}_[\d]{2}_[\d]{4}_hour.dat',
                         r'[a-z]{3}_[\d]{4}_all_minute.dat',
                         r'[a-z]{3}_[\d]{2}_[\d]{4}_5minute.dat',
                         r'[a-z]{3}_[\d]{2}_[\d]{4}_min.dat',
                         r'[a-z]{3}_o3_6m_hour_[\d]{2}_[\d]{4}.dat',
                         r'[a-z]{3}_ozone_houry__[\d]{4}']
        for pattern in ozone_pattern:
            result = re.match(pattern, test_filename)
            if result is not None:
                return read_gml_ozone(filename, **kwargs)

        ozone_pattern = [r'[a-z]{3}_CCl4_Day.dat',
                         r'[a-z]{3}_CCl4_All.dat',
                         r'[a-z]{3}_CCl4_MM.dat',
                         r'[a-z]{3}_MC_MM.dat']
        for pattern in ozone_pattern:
            result = re.match(pattern, test_filename)
            if result is not None:
                return read_gml_halo(filename, **kwargs)


def read_gml_halo(filename, **kwargs):
    """
    Function to read Halocarbon data from NOAA GML.

    Parameters
    ----------
    filename : str or pathlib.Path
        Data file full path name.

    Returns
    -------
    dataset : Xarray.dataset
        Standard ARM Xarray dataset with the data cleaned up to have units,
        long_name, correct type and some other stuff.
    **kwargs : keywords
        Keywords to pass through to ACT read_csv() routine.

    """

    ds = None
    if filename is None:
        return ds

    variables = {
        'CCl4catsBRWm':
            {'long_name': 'Carbon Tetrachloride (CCl4) daily median', 'units': 'ppt',
             '_FillValue': np.nan, '__type': np.float32, '__rename': 'CCl4'},
        'CCl4catsBRWmsd':
            {'long_name': 'Carbon Tetrachloride (CCl4) standard deviation', 'units': 'ppt',
             '_FillValue': np.nan, '__type': np.float32, '__rename': 'CCl4_std_dev'},
        'CCl4catsBRWsd':
            {'long_name': 'Carbon Tetrachloride (CCl4) standard deviation', 'units': 'ppt',
             '_FillValue': np.nan, '__type': np.float32, '__rename': 'CCl4_std_dev'},
        'CCl4catsBRWn':
            {'long_name': 'Number of samples', 'units': 'count',
             '__type': np.int16, '__rename': 'number_of_samples'},
        'CCl4catsBRWunc':
            {'long_name': 'Carbon Tetrachloride (CCl4) uncertainty', 'units': 'ppt',
             '_FillValue': np.nan,
             '__type': np.float32, '__rename': 'CCl4_uncertainty'},
        'MCcatsBRWm':
            {'long_name': 'Methyl Chloroform (CH3CCl3)', 'units': 'ppt',
             '_FillValue': np.nan,
             '__type': np.float32, '__rename': 'methyl_chloroform'},
        'MCcatsBRWunc':
            {'long_name': 'Methyl Chloroform (CH3CCl3) uncertainty', 'units': 'ppt',
             '_FillValue': np.nan,
             '__type': np.float32, '__rename': 'methyl_chloroform_uncertainty'},
        'MCcatsBRWsd':
            {'long_name': 'Methyl Chloroform (CH3CCl3) standard deviation', 'units': 'ppt',
             '_FillValue': np.nan,
             '__type': np.float32, '__rename': 'methyl_chloroform_std_dev'},
        'MCcatsBRWmsd':
            {'long_name': 'Methyl Chloroform (CH3CCl3) standard deviation', 'units': 'ppt',
             '_FillValue': np.nan,
             '__type': np.float32, '__rename': 'methyl_chloroform_std_dev'},
        'MCcatsBRWn':
            {'long_name': 'Number of samples', 'units': 'count',
             '__type': np.int16, '__rename': 'number_of_samples'},
        'MCritsBRWm':
            {'long_name': 'Methyl Chloroform (CH3CCl3)', 'units': 'ppt',
             '_FillValue': np.nan,
             '__type': np.float32, '__rename': 'methyl_chloroform'},
        'MCritsBRWsd':
            {'long_name': 'Methyl Chloroform (CH3CCl3) standard deviation', 'units': 'ppt',
             '_FillValue': np.nan,
             '__type': np.float32, '__rename': 'methyl_chloroform_std_dev'},
        'MCritsBRWn':
            {'long_name': 'Number of samples', 'units': 'count',
             '__type': np.int16, '__rename': 'number_of_samples'},
    }

    test_filename = filename
    if isinstance(test_filename, (list, tuple)):
        test_filename = test_filename[0]

    with open(test_filename, 'r') as fc:
        header = 0
        while True:
            line = fc.readline().strip()
            if not line.startswith('#'):
                break
            header += 1

    ds = act.io.csvfiles.read_csv(filename, sep=r'\s+', header=header,
                                  na_values=['Nan', 'NaN', 'nan', 'NAN'])
    var_names = list(ds.data_vars)
    year_name, month_name, day_name, hour_name, min_name = None, None, None, None, None
    for var_name in var_names:
        if var_name.endswith('yr'):
            year_name = var_name
        elif var_name.endswith('mon'):
            month_name = var_name
        elif var_name.endswith('day'):
            day_name = var_name
        elif var_name.endswith('hour'):
            hour_name = var_name
        elif var_name.endswith('min'):
            min_name = var_name

    timestamp = np.full(ds[var_names[0]].size, np.nan, dtype='datetime64[s]')
    for ii in range(0, len(timestamp)):
        if min_name is not None:
            ts = datetime(ds[year_name].values[ii], ds[month_name].values[ii], ds[day_name].values[ii],
                          ds[hour_name].values[ii], ds[min_name].values[ii])
        elif hour_name is not None:
            ts = datetime(ds[year_name].values[ii], ds[month_name].values[ii], ds[day_name].values[ii],
                          ds[hour_name].values[ii])
        elif day_name is not None:
            ts = datetime(ds[year_name].values[ii], ds[month_name].values[ii], ds[day_name].values[ii])
        else:
            ts = datetime(ds[year_name].values[ii], ds[month_name].values[ii], 1)

        timestamp[ii] = np.datetime64(ts)

    for var_name in [year_name, month_name, day_name, hour_name, min_name]:
        try:
            del ds[var_name]
        except KeyError:
            pass

    ds = ds.rename({'index': 'time'})
    ds = ds.assign_coords(time=timestamp)
    ds['time'].attrs['long_name'] = 'Time'

    for var_name, value in variables.items():
        if var_name not in var_names:
            continue

        for att_name, att_value in value.items():
            if att_name == '__type':
                values = ds[var_name].values
                values = values.astype(att_value)
                ds[var_name].values = values
            elif att_name == '__rename':
                ds = ds.rename({var_name: att_value})
            else:
                ds[var_name].attrs[att_name] = att_value

    return ds


def read_gml_co2(filename=None, convert_missing=True, **kwargs):
    """
    Function to read carbon dioxide data from NOAA GML.

    Parameters
    ----------
    filename : str or pathlib.Path
        Data file full path name.
    convert_missing : boolean
        Option to convert missing values to NaN. If turned off will
        set variable attribute to missing value expected. This works well
        to preserve the data type best for writing to a netCDF file.

    Returns
    -------
    dataset : Xarray.dataset
        Standard ARM Xarray dataset with the data cleaned up to have units,
        long_name, correct type and some other stuff.
    **kwargs : keywords
        Keywords to pass through to ACT read_csv() routine.

    """
    ds = None
    if filename is None:
        return ds

    variables = {'site_code': None,
                 'year': None,
                 'month': None,
                 'day': None,
                 'hour': None,
                 'minute': None,
                 'second': None,
                 'time_decimal': None,
                 'value':
                     {'long_name': 'Carbon monoxide in dry air', 'units': 'ppm',
                      '_FillValue': -999.99,
                      'comment': ('Mole fraction reported in units of micromol mol-1 '
                                  '(10-6 mol per mol of dry air); abbreviated as ppm (parts per million).'),
                      '__type': np.float32, '__rename': 'co2'},
                 'value_std_dev':
                     {'long_name': 'Carbon monoxide in dry air', 'units': 'ppm',
                      '_FillValue': -99.99,
                      'comment': ('This is the standard deviation of the reported mean value '
                                   'when nvalue is greater than 1. See provider_comment if available.'),
                      '__type': np.float32, '__rename': 'co2_std_dev'},
                 'nvalue':
                     {'long_name': 'Number of measurements contributing to reported value',
                      'units': '1', '_FillValue': -9,
                      '__type': np.int16, '__rename': 'number_of_measurements'},
                 'latitude':
                     {'long_name': 'Latitude at which air sample was collected',
                      'units': 'degrees_north', '_FillValue': -999.999, 'standard_name': "latitude",
                      '__type': np.float32},
                 'longitude':
                     {'long_name': 'Latitude at which air sample was collected',
                      'units': 'degrees_east', '_FillValue': -999.999, 'standard_name': "longitude",
                      '__type': np.float32},
                 'altitude':
                     {'long_name': 'Sample altitude',
                      'units': 'm', '_FillValue': -999.999, 'standard_name': "altitude",
                      'comment': ('Altitude for this dataset is the sum of surface elevation '
                                  '(masl) and sample intake height (magl)'),
                      '__type': np.float32},
                 'intake_height':
                     {'long_name': 'Sample intake height above ground level',
                      'units': 'm', '_FillValue': -999.999,
                      '__type': np.float32},
                 }

    test_filename = filename
    if isinstance(test_filename, (list, tuple)):
        test_filename = test_filename[0]

    with open(test_filename, 'r') as fc:
        skiprows = int(fc.readline().strip().split()[-1]) - 1

    ds = act.io.csvfiles.read_csv(filename, sep=r'\s+', skiprows=skiprows)

    timestamp = np.full(ds['year'].size, np.nan, dtype='datetime64[s]')
    for ii in range(0, len(timestamp)):
        ts = datetime(ds['year'].values[ii], ds['month'].values[ii], ds['day'].values[ii],
                      ds['hour'].values[ii], ds['minute'].values[ii], ds['second'].values[ii])
        timestamp[ii] = np.datetime64(ts)

    ds = ds.rename({'index': 'time'})
    ds = ds.assign_coords(time=timestamp)
    ds['time'].attrs['long_name'] = 'Time'

    for var_name, value in variables.items():
        if value is None:
            del ds[var_name]
        else:
            for att_name, att_value in value.items():
                if att_name == '__type':
                    values = ds[var_name].values
                    values = values.astype(att_value)
                    ds[var_name].values = values
                elif att_name == '__rename':
                    ds = ds.rename({var_name: att_value})
                else:
                    ds[var_name].attrs[att_name] = att_value

            if convert_missing:
                try:
                    var_name = variables[var_name]['__rename']
                except KeyError:
                    pass

                try:
                    missing_value = ds[var_name].attrs['_FillValue']
                    values = ds[var_name].values.astype(float)
                    values[np.isclose(missing_value, values)] = np.nan
                    ds[var_name].values = values
                    ds[var_name].attrs['_FillValue'] = np.nan
                except KeyError:
                    pass

    values = ds['qcflag'].values
    bad_index = []
    suspect_index = []
    for ii, value in enumerate(values):
        pts = list(value)
        if pts[0] != '.':
            bad_index.append(ii)
        if pts[1] != '.':
            suspect_index.append(ii)

    var_name = 'co2'
    qc_var_name = ds.qcfilter.create_qc_variable(var_name)
    ds.qcfilter.add_test(var_name, index=bad_index, test_assessment='Bad',
                         test_meaning='Obvious problems during collection or analysis')
    ds.qcfilter.add_test(var_name, index=suspect_index, test_assessment='Indeterminate',
                         test_meaning=('Likely valid but does not meet selection criteria determined by '
                                       'the goals of a particular investigation'))
    ds[qc_var_name].attrs['comment'] = 'This quality control flag is provided by the contributing PIs'
    del ds['qcflag']

    return ds


def read_gml_ozone(filename=None, **kwargs):
    """
    Function to read carbon dioxide data from NOAA GML.

    Parameters
    ----------
    filename : str or pathlib.Path
        Data file full path name.
    **kwargs : keywords
        Keywords to pass through to ACT read_csv() routine.

    Returns
    -------
    dataset : Xarray.dataset
        Standard ARM Xarray dataset with the data cleaned up to have units,
        long_name, correct type and some other stuff.
    """

    ds = None
    if filename is None:
        return ds

    test_filename = filename
    if isinstance(test_filename, (list, tuple)):
        test_filename = test_filename[0]

    with open(test_filename, 'r') as fc:
        skiprows = 0
        while True:
            line = fc.readline().strip().split()
            try:
                if len(line) == 6 and line[0] == 'STN':
                    break
            except IndexError:
                pass
            skiprows += 1

    ds = act.io.csvfiles.read_csv(filename, sep=r'\s+', skiprows=skiprows)
    ds.attrs['station'] = str(ds['STN'].values[0]).lower()

    timestamp = np.full(ds['YEAR'].size, np.nan, dtype='datetime64[s]')
    for ii in range(0, len(timestamp)):
        ts = datetime(ds['YEAR'].values[ii], ds['MON'].values[ii], ds['DAY'].values[ii],
                      ds['HR'].values[ii])
        timestamp[ii] = np.datetime64(ts)

    ds = ds.rename({'index': 'time'})
    ds = ds.assign_coords(time=timestamp)
    ds['time'].attrs['long_name'] = 'Time'

    for var_name in ['STN', 'YEAR', 'MON', 'DAY', 'HR']:
        del ds[var_name]

    var_name = 'ozone'
    ds = ds.rename({'O3(PPB)': var_name})
    ds[var_name].attrs['long_name'] = 'Ozone'
    ds[var_name].attrs['units'] = 'ppb'
    ds[var_name].attrs['_FillValue'] = np.nan
    ds[var_name].values = ds[var_name].values.astype(np.float32)

    return ds


def read_gml_radiation(filename=None, convert_missing=True,
                       remove_time_vars=True, **kwargs):
    """
    Function to read radiation data from NOAA GML.

    Parameters
    ----------
    filename : str or pathlib.Path
        Data file full path name.
    convert_missing : boolean
        Option to convert missing values to NaN. If turned off will
        set variable attribute to missing value expected. This works well
        to preserve the data type best for writing to a netCDF file.
    remove_time_vars : boolean
        Some column names in the CSV file are used for creating the time
        coordinate variable in the returend Xarray DataSet. Once used the
        variables are not needed and will be removed from DataSet.
    **kwargs : keywords
        Keywords to pass through to ACT read_csv() routine.

    Returns
    -------
    dataset : Xarray.dataset
        Standard ARM Xarray dataset with the data cleaned up to have units,
        long_name, correct type and some other stuff.
    """

    ds = None
    if filename is None:
        return ds

    column_names = {'year': None,
                    'jday': None,
                    'month': None,
                    'day': None,
                    'hour': None,
                    'minute': None,
                    'decimal_time': None,
                    'solar_zenith_angle':
                        {'units': 'degree',
                         'long_name': 'Solar zenith angle',
                         '_FillValue': -9999.9, '__type': np.float32},
                    'downwelling_global_solar':
                        {'units': 'W/m^2',
                         'long_name': 'Downwelling global solar',
                         '_FillValue': -9999.9, '__type': np.float32},
                    'upwelling_global_solar':
                        {'units': 'W/m^2',
                         'long_name': 'Upwelling global solar',
                         '_FillValue': -9999.9, '__type': np.float32},
                    'direct_normal_solar':
                        {'units': 'W/m^2',
                         'long_name': 'Direct-normal solar',
                         '_FillValue': -9999.9, '__type': np.float32},
                    'downwelling_diffuse_solar':
                        {'units': 'W/m^2',
                         'long_name': 'Downwelling diffuse solar',
                         '_FillValue': -9999.9, '__type': np.float32},
                    'downwelling_thermal_infrared':
                        {'units': 'W/m^2',
                         'long_name': 'Downwelling thermal infrared',
                         '_FillValue': -9999.9, '__type': np.float32},
                    'downwelling_infrared_case_temp':
                        {'units': 'degK',
                         'long_name': 'Downwelling infrared case temp',
                         '_FillValue': -9999.9, '__type': np.float32},
                    'downwelling_infrared_dome_temp':
                        {'units': 'degK',
                         'long_name': 'downwelling infrared dome temp',
                         '_FillValue': -9999.9, '__type': np.float32},
                    'upwelling_thermal_infrared':
                        {'units': 'W/m^2',
                         'long_name': 'Upwelling thermal infrared',
                         '_FillValue': -9999.9, '__type': np.float32},
                    'upwelling_infrared_case_temp':
                        {'units': 'degK',
                         'long_name': 'Upwelling infrared case temp',
                         '_FillValue': -9999.9, '__type': np.float32},
                    'upwelling_infrared_dome_temp':
                        {'units': 'degK',
                         'long_name': 'Upwelling infrared dome temp',
                         '_FillValue': -9999.9, '__type': np.float32},
                    'global_UVB':
                        {'units': 'mW/m^2',
                         'long_name': 'global ultraviolet-B',
                         '_FillValue': -9999.9, '__type': np.float32},
                    'par':
                        {'units': 'W/m^2',
                         'long_name': 'Photosynthetically active radiation',
                         '_FillValue': -9999.9, '__type': np.float32},
                    'net_solar':
                        {'units': 'W/m^2',
                         'long_name': 'Net solar (downwelling_global_solar - upwelling_global_solar)',
                         '_FillValue': -9999.9, '__type': np.float32},
                    'net_infrared':
                        {'units': 'W/m^2',
                         'long_name': ('Net infrared (downwelling_thermal_infrared - '
                                       'upwelling_thermal_infrared)'),
                         '_FillValue': -9999.9, '__type': np.float32},
                    'net_radiation':
                        {'units': 'W/m^2',
                         'long_name': 'Net radiation (net_solar + net_infrared)',
                         '_FillValue': -9999.9, '__type': np.float32},
                    'air_temperature_10m':
                        {'units': 'degC',
                         'long_name': '10-meter air temperature',
                         '_FillValue': -9999.9, '__type': np.float32},
                    'relative_humidity':
                        {'units': '%',
                         'long_name': 'Relative humidity',
                         '_FillValue': -9999.9, '__type': np.float32},
                    'wind_speed':
                        {'units': 'm/s',
                         'long_name': 'Wind speed',
                         '_FillValue': -9999.9, '__type': np.float32},
                    'wind_direction':
                        {'units': 'degree',
                         'long_name': 'Wind direction (clockwise from north)',
                         '_FillValue': -9999.9, '__type': np.float32},
                    'station_pressure':
                        {'units': 'millibar',
                         'long_name': 'Station atmospheric pressure',
                         '_FillValue': -9999.9, '__type': np.float32},
                    }

    names = list(column_names.keys())
    skip_vars = ['year', 'jday', 'month', 'day', 'hour', 'minute', 'decimal_time', 'solar_zenith_angle']
    num = 1
    for ii, name in enumerate(column_names.keys()):
        if name in skip_vars:
            continue
        names.insert(ii + num, 'qc_' + name)
        num += 1

    ds = act.io.csvfiles.read_csv(filename, sep=r'\s+', header=0, skiprows=2, column_names=names)

    if isinstance(filename, (list, tuple)):
        filename = filename[0]

    if ds is not None:
        with open(filename, 'r') as fc:
            lat = None
            lon = None
            alt = None
            alt_unit = None
            station = None
            for ii in [0, 1]:
                line = fc.readline().strip().split()
                if len(line) == 1:
                    station = line[0]
                else:
                    lat = np.array(line[0], dtype=np.float32)
                    lon = np.array(line[1], dtype=np.float32)
                    alt = np.array(line[2], dtype=np.float32)
                    alt_unit = str(line[3])

        ds['lat'] = xr.DataArray(lat, attrs={'long_name': 'Latitude', 'units': 'degree_north',
                                             'standard_name': 'latitude'})
        ds['lon'] = xr.DataArray(lon, attrs={'long_name': 'Longitude', 'units': 'degree_east',
                                             'standard_name': 'longitude'})
        ds['alt'] = xr.DataArray(alt, attrs={'long_name': 'Latitude', 'units': alt_unit,
                                             'standard_name': 'altitude'})
        ds.attrs['location'] = station

        timestamp = np.full(ds['year'].size, np.nan, dtype='datetime64[s]')
        for ii in range(0, len(timestamp)):
            ts = datetime(ds['year'].values[ii], ds['month'].values[ii], ds['day'].values[ii],
                          ds['hour'].values[ii], ds['minute'].values[ii])
            timestamp[ii] = np.datetime64(ts)

        ds = ds.rename({'index': 'time'})
        ds = ds.assign_coords(time=timestamp)
        ds['time'].attrs['long_name'] = 'Time'
        for var_name, value in column_names.items():
            if value is None:
                ds[var_name]
            else:
                for att_name, att_value in value.items():
                    if att_name == '__type':
                        values = ds[var_name].values
                        values = values.astype(att_value)
                        ds[var_name].values = values
                    else:
                        ds[var_name].attrs[att_name] = att_value

                if convert_missing:
                    try:
                        missing_value = ds[var_name].attrs['_FillValue']
                        values = ds[var_name].values.astype(float)
                        index = np.isclose(values, missing_value)
                        values[index] = np.nan
                        ds[var_name].values = values
                        ds[var_name].attrs['_FillValue'] = np.nan
                    except KeyError:
                        pass

        for var_name in ds.data_vars:
            if not var_name.startswith('qc_'):
                continue
            data_var_name = var_name.replace('qc_', '', 1)
            attrs = {'long_name': f"Quality control variable for: {ds[data_var_name].attrs['long_name']}",
                     'units': '1', 'standard_name': 'quality_flag',
                     'flag_values': [0, 1, 2],
                     'flag_meanings': ['Not failing any tests', 'Knowingly bad value',
                                       'Should be used with scrutiny'],
                     'flag_assessments': ['Good', 'Bad', 'Indeterminate']}
            ds[var_name].attrs = attrs
            ds[data_var_name].attrs['ancillary_variables'] = var_name

        if remove_time_vars:
            remove_var_names = ['year', 'jday', 'month', 'day', 'hour', 'minute', 'decimal_time']
            ds = ds.drop_vars(remove_var_names)

    return ds


def read_gml_met(filename=None, convert_missing=True, **kwargs):
    """
    Function to read meteorlogical data from NOAA GML.

    Parameters
    ----------
    filename : str or pathlib.Path
        Data file full path name.
    convert_missing : boolean
        Option to convert missing values to NaN. If turned off will
        set variable attribute to missing value expected. This works well
        to preserve the data type best for writing to a netCDF file.
    **kwargs : keywords
        Keywords to pass through to ACT read_csv() routine.

    Returns
    -------
    dataset : Xarray.dataset
        Standard ARM Xarray dataset with the data cleaned up to have units,
        long_name, correct type and some other stuff.
    """

    ds = None
    if filename is None:
        return ds

    column_names = {'station': None,
                    'year': None,
                    'month': None,
                    'day': None,
                    'hour': None,
                    'minute': None,
                    'wind_direction':
                        {'units': 'degree',
                         'long_name': 'Average wind direction from which the wind is blowing',
                         '_FillValue': -999, '__type': np.int16},
                    'wind_speed':
                        {'units': 'm/s', 'long_name': 'Average wind speed', '_FillValue': -999.9,
                         '__type': np.float32},
                    'wind_steadiness_factor':
                        {'units': '1', 'long_name': '100 times the ratio of the vector wind speed to the '
                         'average wind speed for the hour', '_FillValue': -9, '__type': np.int16},
                    'barometric_pressure':
                        {'units': 'hPa', 'long_name': 'Station barometric pressure', '_FillValue': -999.90,
                         '__type': np.float32},
                    'temperature_2m':
                        {'units': 'degC', 'long_name': 'Temperature at 2 meters above ground level',
                         '_FillValue': -999.9, '__type': np.float32},
                    'temperature_10m':
                        {'units': 'degC', 'long_name': 'Temperature at 10 meters above ground level',
                         '_FillValue': -999.9, '__type': np.float32},
                    'temperature_tower_top':
                        {'units': 'degC', 'long_name': 'Temperature at top of instrument tower',
                         '_FillValue': -999.9, '__type': np.float32},
                    'realitive_humidity':
                        {'units': 'percent', 'long_name': 'Relative humidity', '_FillValue': -99,
                         '__type': np.int16},
                    'preciptation_intensity':
                        {'units': 'mm/hour', 'long_name': 'Amount of precipitation per hour',
                         '_FillValue': -99, '__type': np.int16,
                         'comment': ('The precipitation amount is measured with an unheated '
                                     'tipping bucket rain gauge.')}
                    }

    minutes = True
    test_filename = filename
    if isinstance(test_filename, (list, tuple)):
        test_filename = test_filename[0]

    if '_hour_' in Path(test_filename).name:
        minutes = False
        del column_names['minute']

    ds = act.io.csvfiles.read_csv(filename, sep=r'\s+', header=0, column_names=column_names.keys())

    if ds is not None:

        timestamp = np.full(ds['year'].size, np.nan, dtype='datetime64[s]')
        for ii in range(0, len(timestamp)):
            if minutes:
                ts = datetime(ds['year'].values[ii], ds['month'].values[ii], ds['day'].values[ii],
                              ds['hour'].values[ii], ds['minute'].values[ii])
            else:
                ts = datetime(ds['year'].values[ii], ds['month'].values[ii], ds['day'].values[ii],
                              ds['hour'].values[ii])

            timestamp[ii] = np.datetime64(ts)

        ds = ds.rename({'index': 'time'})
        ds = ds.assign_coords(time=timestamp)
        ds['time'].attrs['long_name'] = 'Time'
        for var_name, value in column_names.items():

            if value is None:
                del ds[var_name]
            else:
                for att_name, att_value in value.items():
                    if att_name == '__type':
                        values = ds[var_name].values
                        values = values.astype(att_value)
                        ds[var_name].values = values
                    else:
                        ds[var_name].attrs[att_name] = att_value

                if convert_missing:
                    try:
                        missing_value = ds[var_name].attrs['_FillValue']
                        values = ds[var_name].values.astype(float)
                        index = np.isclose(values, missing_value)
                        values[index] = np.nan
                        ds[var_name].values = values
                        ds[var_name].attrs['_FillValue'] = np.nan
                    except KeyError:
                        pass

    return ds<|MERGE_RESOLUTION|>--- conflicted
+++ resolved
@@ -47,13 +47,7 @@
 
     if datatype is not None:
         if datatype.upper() == 'MET':
-<<<<<<< HEAD
             return read_gml_met(filename, **kwargs)
-=======
-            return read_gml_met(filename, convert_missing=convert_missing, **kwargs)
-#        elif datatype.upper() == 'AEROSOL':
-#            return None
->>>>>>> efb014d4
         elif datatype.upper() == 'RADIATION':
             return read_gml_radiation(filename, remove_time_vars=remove_time_vars,
                                       convert_missing=convert_missing, **kwargs)
